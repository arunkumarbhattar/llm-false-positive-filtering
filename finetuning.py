--- conflicted
+++ resolved
@@ -14,11 +14,9 @@
 from transformers import TrainerCallback, EarlyStoppingCallback
 import logging
 from tqdm import tqdm
-<<<<<<< HEAD
-=======
-from datasets import load_metric
->>>>>>> 391596ca
-import evaluate  # Updated import
+import evaluate  # Ensure you have the `evaluate` library installed
+
+from torch.utils.data import DataLoader
 
 # --------------------------
 # Set up logging
@@ -271,38 +269,6 @@
     raise ValueError("No trainable parameters found. Check if PEFT is applied correctly.")
 
 # --------------------------
-# Define evaluation metrics (ROUGE for summarization)
-# --------------------------
-rouge = evaluate.load("rouge")
-
-def compute_metrics(eval_pred):
-    """
-    Computes ROUGE metrics for summarization tasks.
-    """
-    predictions, labels = eval_pred
-    decoded_preds = tokenizer.batch_decode(predictions, skip_special_tokens=True)
-
-    # Replace -100 in the labels as we set them to ignore in loss computation
-    labels = [
-        [l if l != -100 else tokenizer.pad_token_id for l in label] for label in labels
-    ]
-    decoded_labels = tokenizer.batch_decode(labels, skip_special_tokens=True)
-
-    # Rouge expects newline after each sentence
-    decoded_preds = ["\n".join(pred.strip().split("\n")) for pred in decoded_preds]
-    decoded_labels = ["\n".join(label.strip().split("\n")) for label in decoded_labels]
-
-    result = rouge.compute(predictions=decoded_preds, references=decoded_labels, use_stemmer=True)
-
-    # Extract the median scores
-    result = {key: value.mid.fmeasure * 100 for key, value in result.items()}
-
-    # Add additional metrics if needed
-    return {k: round(v, 4) for k, v in result.items()}
-
-# --------------------------
-
-# --------------------------
 # Define training arguments based on reference code
 # --------------------------
 training_args = TrainingArguments(
@@ -310,7 +276,7 @@
     per_device_train_batch_size=16,        # Increased batch size for better gradient estimates
     per_device_eval_batch_size=16,         # Increased eval batch size
     gradient_accumulation_steps=4,         # Adjusted to simulate larger batch size without exceeding GPU memory
-    num_train_epochs=5,                    # Increased epochs for more training time
+    num_train_epochs=120,                    # Increased epochs for more training time
     learning_rate=1e-4,                     # Lowered learning rate for finer convergence
     weight_decay=0.01,                     # As per reference code
     logging_dir='./logs',                  # Local logging dir
@@ -366,7 +332,7 @@
 )
 
 # --------------------------
-# Initialize the Trainer with evaluation and callbacks
+# Initialize the Trainer without compute_metrics
 # --------------------------
 trainer = Trainer(
     model=model,
@@ -374,7 +340,7 @@
     train_dataset=tokenized_train_dataset,
     eval_dataset=tokenized_eval_dataset,
     data_collator=data_collator,
-    compute_metrics=compute_metrics,  # ROUGE metrics
+    # compute_metrics=compute_metrics,  # Removed to handle evaluation separately
     callbacks=[EarlyStoppingCallback(early_stopping_patience=5), CustomCallback()],
 )
 
@@ -392,64 +358,150 @@
 print(f"Model saved to {save_directory}")
 
 # --------------------------
-# Perform Evaluation
-# --------------------------
-evaluation_results = trainer.evaluate()
-print("Evaluation Results:")
+# Perform Evaluation with Generation and Compute ROUGE Metrics
+# --------------------------
+def evaluate_model(trainer, tokenizer, eval_dataset, device='cuda', batch_size=16, max_length=512, num_beams=4):
+    """
+    Generates summaries for the evaluation dataset and computes ROUGE metrics.
+    """
+    # Load ROUGE metric
+    rouge = evaluate.load("rouge")
+
+    # Create DataLoader for evaluation
+    eval_dataloader = DataLoader(eval_dataset, batch_size=batch_size)
+
+    generated_summaries = []
+    reference_summaries = []
+
+    model = trainer.model
+    model.eval()
+    model.to(device)
+
+    generation_kwargs = {
+        "max_length": max_length,
+        "num_beams": num_beams,
+        "early_stopping": True,
+        "do_sample": False
+    }
+
+    with torch.no_grad():
+        for batch in tqdm(eval_dataloader, desc="Generating summaries"):
+            input_ids = batch['input_ids'].to(device)
+            attention_mask = batch['attention_mask'].to(device)
+
+            # Generate summaries
+            outputs = model.generate(input_ids=input_ids, attention_mask=attention_mask, **generation_kwargs)
+            decoded_preds = tokenizer.batch_decode(outputs, skip_special_tokens=True)
+
+            # Decode references
+            labels = batch['labels']
+            # Replace -100 in labels as we set them to ignore in loss computation
+            labels = [
+                [l if l != -100 else tokenizer.pad_token_id for l in label] for label in labels
+            ]
+            decoded_labels = tokenizer.batch_decode(labels, skip_special_tokens=True)
+
+            # Append to lists
+            generated_summaries.extend(decoded_preds)
+            reference_summaries.extend(decoded_labels)
+
+    # Compute ROUGE scores
+    result = rouge.compute(predictions=generated_summaries, references=reference_summaries, use_stemmer=True)
+
+    # Extract the median scores and scale them
+    result = {key: value.mid.fmeasure * 100 for key, value in result.items()}
+
+    # Round the results for readability
+    result = {k: round(v, 4) for k, v in result.items()}
+
+    return result, generated_summaries, reference_summaries
+
+# --------------------------
+# Execute Evaluation
+# --------------------------
+evaluation_results, generated_summaries, reference_summaries = evaluate_model(
+    trainer=trainer,
+    tokenizer=tokenizer,
+    eval_dataset=tokenized_eval_dataset,
+    device='cuda',            # Change to 'cpu' if GPU is not available
+    batch_size=16,
+    max_length=512,
+    num_beams=4
+)
+
+print("Evaluation Results (ROUGE scores):")
 print(evaluation_results)
 
 # --------------------------
-# Optional: Generate summaries from the evaluation set
-# --------------------------
-def generate_summary(sample):
-    """
-    Generates a summary for a given sample using the fine-tuned model.
-    """
-    prompt = sample['prompt']
-    input_ids = tokenizer(prompt, return_tensors="pt").input_ids.to('cuda')
-    # Generate summary
-    with torch.no_grad():
-        outputs = model.generate(
-            input_ids,
-            max_length=512,          # Adjust based on your needs
-            num_beams=4,
-            early_stopping=True,
-            do_sample=False
-        )
-    summary = tokenizer.decode(outputs[0], skip_special_tokens=True)
-    return summary
-
-# Generate summaries for a subset of the evaluation set
-num_samples_to_generate = 5
-print("\nSample Generated Summaries:")
-for i in range(num_samples_to_generate):
-    sample = eval_dataset[i]
-    summary = generate_summary(sample)
-    print(f"\nSample {i+1}:")
-    print("Prompt:")
-    print(sample['prompt'])
-    print("Generated Summary:")
-    print(summary)
-    print("Reference Summary:")
-    print(sample['completion'])
+# Optional: Generate and Print Sample Summaries
+# --------------------------
+def generate_sample_summaries(eval_dataset, tokenizer, model, device='cuda', num_samples=5):
+    """
+    Generates and prints sample summaries from the evaluation dataset.
+    """
+    print("\nSample Generated Summaries:")
+    for i in range(num_samples):
+        sample = eval_dataset[i]
+        prompt = sample['prompt']
+        # Tokenize the prompt
+        input_ids = tokenizer(prompt, return_tensors="pt").input_ids.to(device)
+        attention_mask = tokenizer(prompt, return_tensors="pt").attention_mask.to(device)
+
+        # Generate summary
+        with torch.no_grad():
+            outputs = model.generate(
+                input_ids=input_ids,
+                attention_mask=attention_mask,
+                max_length=512,
+                num_beams=4,
+                early_stopping=True,
+                do_sample=False
+            )
+        summary = tokenizer.decode(outputs[0], skip_special_tokens=True)
+
+        # Reference summary
+        # Replace -100 in labels to get the actual token IDs
+        labels = sample['labels']
+        labels = [l if l != -100 else tokenizer.pad_token_id for l in labels]
+        reference_summary = tokenizer.decode(labels, skip_special_tokens=True)
+
+        print(f"\nSample {i+1}:")
+        print("Prompt:")
+        print(prompt)
+        print("Generated Summary:")
+        print(summary)
+        print("Reference Summary:")
+        print(reference_summary)
+
+# Generate and print sample summaries
+generate_sample_summaries(
+    eval_dataset=tokenized_eval_dataset,
+    tokenizer=tokenizer,
+    model=trainer.model,
+    device='cuda',    # Change to 'cpu' if GPU is not available
+    num_samples=5
+)
 
 # --------------------------
 # Save evaluation summaries to a JSONL file
 # --------------------------
-def save_evaluation_summaries(dataset, filename, num_samples=100):
-    """
-    Generates and saves summaries for a specified number of samples from the dataset.
+def save_evaluation_summaries(generated_summaries, reference_summaries, filename, num_samples=100):
+    """
+    Saves generated and reference summaries to a JSONL file.
     """
     with open(filename, 'w') as f:
-        for i in tqdm(range(num_samples), desc=f"Saving summaries to {filename}"):
-            sample = dataset[i]
-            summary = generate_summary(sample)
+        for i in tqdm(range(min(num_samples, len(generated_summaries))), desc=f"Saving summaries to {filename}"):
             f.write(json.dumps({
-                'prompt': sample['prompt'],
-                'reference_summary': sample['completion'],
-                'generated_summary': summary
+                'prompt': eval_dataset[i]['prompt'],
+                'reference_summary': reference_summaries[i],
+                'generated_summary': generated_summaries[i]
             }) + '\n')
-    print(f"Saved {num_samples} summaries to {filename}")
+    print(f"Saved {min(num_samples, len(generated_summaries))} summaries to {filename}")
 
 # Save evaluation summaries (adjust num_samples as needed)
-save_evaluation_summaries(eval_dataset, 'evaluation_summaries.jsonl', num_samples=100)+save_evaluation_summaries(
+    generated_summaries=generated_summaries,
+    reference_summaries=reference_summaries,
+    filename='evaluation_summaries.jsonl',
+    num_samples=100
+)